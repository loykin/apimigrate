--- conflicted
+++ resolved
@@ -71,11 +71,7 @@
           output: trivy-report.json
 
       - name: Upload Trivy report artifact
-<<<<<<< HEAD
-        uses: actions/upload-artifact@v3
-=======
         uses: actions/upload-artifact@ea165f8d65b6e75b540449e92b4886f43607fa02
->>>>>>> 3a0def2a
         with:
           name: trivy-report
           path: trivy-report.json
@@ -188,11 +184,7 @@
           commit_message: "chore(ci): publish coverage endpoint (Shields)"
 
       - name: Download Trivy report artifact
-<<<<<<< HEAD
-        uses: actions/download-artifact@v3
-=======
         uses: actions/download-artifact@634f93cb2916e3fdff6788551b99b062d0335ce0
->>>>>>> 3a0def2a
         with:
           name: trivy-report
           path: .
@@ -219,11 +211,7 @@
           echo "{\"schemaVersion\":1,\"label\":\"Trivy\",\"message\":\"$TOTAL\",\"color\":\"$COLOR\"}" > shields/trivy.json
 
       - name: Publish Trivy badge to gh-pages
-<<<<<<< HEAD
-        uses: peaceiris/actions-gh-pages@v4
-=======
         uses: peaceiris/actions-gh-pages@4f9cc6602d3f66b9c108549d475ec49e8ef4d45e
->>>>>>> 3a0def2a
         with:
           github_token: ${{ secrets.GITHUB_TOKEN }}
           publish_branch: gh-pages
